# Sistema de Orquestación de Agentes IA

[![GitHub Repository](https://img.shields.io/badge/GitHub-agents--orchestration--system-blue?logo=github)](https://github.com/tears-mysthrala/agents-orchestration-system)
[![Python](https://img.shields.io/badge/Python-3.12+-blue?logo=python)](https://python.org)
[![License](https://img.shields.io/badge/License-MIT-green)](LICENSE)
[![Version](https://img.shields.io/badge/Version-2025.10.28-orange)](https://github.com/tears-mysthrala/agents-orchestration-system/releases/tag/2025.10.28)

## Creation of agents for simultaneous development

### Vision general

Proyecto para definir, construir y operar agentes de desarrollo que trabajen en paralelo, con soporte para modelos locales mediante Ollama y compatibilidad con frameworks del curso "AI Agents for Beginners" de Microsoft.

### Objetivos clave

- Entorno reproducible para ejecutar agentes coordinados en tareas de desarrollo de software.
- Integracion con modelos locales (Ollama) y remotos (GitHub Models, Azure AI Foundry) segun sea necesario.
- Documentacion modular que permita a cualquier contribuidor entender responsabilidades, dependencias y plan de entrega.

### Estructura documental

- `docs/project-overview.md`: alcance, entregables, riesgos y gestion del proyecto.
- `docs/tasks/01-foundation.md`: backlog de tareas para preparar infraestructura y herramientas.
- `docs/tasks/02-agent-development.md`: actividades para disenar y construir agentes individuales.
- `docs/tasks/03-orchestration-and-automation.md`: tareas para coordinacion, despliegue y observabilidad.
- `docs/tasks/04-quality-and-ops.md`: pruebas, seguridad, compliance y operaciones.
- `.instructions`: pautas para el equipo humano involucrado en la construccion y mantenimiento.
- `.prompt`: contexto que consumiran los agentes para alinearse con la vision del proyecto.
- `config/agents.config.json`: plantilla de configuracion comun para agentes y modelos.
- `scripts/setup.ps1`: aprovisiona dependencias y entorno virtual.
- `scripts/run-agents.ps1`: ejemplo de orquestacion basica para lanzar agentes definidos en la configuracion.
- `scripts/run_web.py`: script para ejecutar la interfaz web de control y monitoreo.
- `web/`: módulo con la API FastAPI y interfaz web para gestionar agentes.
- `docs/operations/playbook.md`: respuesta operativa y escalamiento.

### Hoja de ruta resumida

| Fase | Duracion estimada | Resultado principal |
| --- | --- | --- |
| Preparacion | Semana 1 | Entorno local y remoto listo, modelos descargados, configuracion de secretos definida |
| Desarrollo de agentes | Semanas 2-3 | Agentes especializados implementados y probados individualmente |
| Orquestacion | Semana 4 | Pipeline de ejecucion paralela con monitoreo basico |
| Calidad y operacion | Semana 5 | Pruebas end-to-end, politicas de seguridad y playbooks operativos |

### Requisitos recomendados

- **Hardware**: CPU multinucleo, 16 GB de RAM como minimo (32 GB si ejecutaras varios modelos en paralelo) y GPU con al menos 8 GB de VRAM si quieres acelerar inferencias.
- **Sistema operativo**: Windows 11 actualizado con soporte para WSL2 o Ubuntu/macOS equivalente para reducir friccion con dependencias de IA.
- **Almacenamiento**: 40 GB libres para repositorios, entornos virtuales y descargas de modelos locales.

### Dependencias de software base

- **Git** >= 2.25 con soporte para `partial clone` y `sparse-checkout`, segun la guia oficial: `winget install --id Git.Git -e --source winget`.
- **Python** 3.12 (requerido por los notebooks del curso de Microsoft). Verifica con `python --version` y crea un entorno virtual con `python -m venv .venv`.
- **pip** actualizado dentro del entorno virtual: `python -m pip install --upgrade pip`.
- **Visual Studio Code** con las extensiones Python, Jupyter y GitHub Copilot para trabajar sobre los cuadernos del repositorio.
- **Make** o alternativas (PowerShell scripts) si vas a automatizar ejecucion de agentes.

### Dependencias del curso de Microsoft

- Clona o haz fork de `microsoft/ai-agents-for-beginners` siguiendo la leccion de Course Setup: [guia oficial](https://github.com/microsoft/ai-agents-for-beginners/tree/main/00-course-setup).
- Instala las librerias Python del curso desde el `requirements.txt` oficial: `pip install -r requirements.txt`.
- Copia `.env.example` a `.env` y rellena las variables (por ejemplo `GITHUB_TOKEN` para GitHub Models o credenciales de Azure AI Agent Service si las empleas).
- Configura tokens o credenciales siguiendo el principio de minimo privilegio; el curso detalla los permisos necesarios para GitHub Models y Azure.

### Modelos locales con Ollama

- Instala Ollama desde [ollama.com](https://ollama.com/download) y verifica con `ollama run llama3 "Hello"`.
- Descarga los modelos que vayas a usar en paralelo (por ejemplo `ollama pull llama3` o `ollama pull mistral`). Considera el tamano para evitar saturar RAM/VRAM.
- Expone Ollama como servicio local (`ollama serve`) y documenta el puerto (por defecto `11434`) para que los agentes puedan conectarse.
- Define variables de entorno (ej. `OLLAMA_HOST=http://localhost:11434`) en tu `.env` o en la configuracion de cada agente.

### Gestion de multiples agentes en paralelo

- Usa orquestadores compatibles (Semantic Kernel, AutoGen, Microsoft Agent Framework) incluidos en el curso; crea procesos o threads separados por agente para evitar bloqueos.
- Apoyate en colas de tareas (Redis, RabbitMQ) si los agentes comparten recursos y necesitan coordinacion.
- Implementa un archivo de configuracion central (`agents.config.json` o similar) para registrar capacidades, llaves y modelos asignados a cada agente.
- Define scripts de supervision (por ejemplo, `invoke`, `nox` o `tox`) que permitan lanzar todos los agentes y monitorear logs en paralelo.
- Anade pruebas unitarias/integracion para cada agente antes de ejecutarlos simultaneamente y garantizar que no comparten estado mutable inesperado.

### Buenas practicas adicionales

- Versiona solo plantillas de `.env` y gestiona secretos con GitHub Encrypted Secrets o Azure Key Vault cuando despliegues fuera de local.
- Automatiza la configuracion inicial con scripts (`setup.ps1`, `Makefile`) que creen entornos, instalen dependencias y descarguen modelos.
- Documenta en este README las combinaciones de modelos probadas, consumo de recursos y cualquier ajuste especifico (por ejemplo, limites de tokens o planificacion de tareas).
- Monitoriza uso de hardware con herramientas como `htop`, `nvidia-smi` o el Monitor de recursos de Windows para detectar cuellos de botella al correr agentes en paralelo.

### Web Dashboard (Local)

El proyecto incluye un dashboard web en tiempo real para controlar y monitorizar los agentes de forma interactiva.

<<<<<<< HEAD
#### Características

- **Monitoreo en Tiempo Real**: Actualizaciones vía WebSocket de estado de agentes
- **Control de Agentes**: Ejecutar acciones (pause, resume, stop, restart, prioritize)
- **API REST**: Endpoints completos para acceso programático
- **Métricas**: Health checks y métricas compatibles con Prometheus
- **Compatible**: Funciona en Windows 11 y Linux (Arch, Ubuntu, etc.)

#### Inicio Rápido

**Windows:**
```powershell
.venv\Scripts\Activate.ps1
python scripts\run_web.py
```

**Linux:**
```bash
source .venv/bin/activate
python scripts/run_web.py

# Opcional: mejor rendimiento con uvloop (solo Linux)
pip install uvloop
```

**Acceder al Dashboard:**
- Dashboard: http://127.0.0.1:8000/static/dashboard.html
- API Docs: http://127.0.0.1:8000/docs
- Métricas: http://127.0.0.1:8000/metrics

#### Funcionalidades

- Ver lista de agentes configurados en tiempo real
- Controlar agentes: pausar, reanudar, detener, reiniciar
- Priorizar agentes dinámicamente
- Ver tareas completadas y pendientes
- Logs de actividad en tiempo real
- API REST completa para integración

Para más detalles, ver [web/README.md](web/README.md).

#### Notas de Producción

La implementación actual usa almacenamiento en memoria para simplicidad. Para producción:
- Reemplazar con Redis para estado compartido entre instancias
- Usar Redis Pub/Sub para broadcasting de eventos WebSocket
- Añadir autenticación (JWT/OAuth2)
- Configurar HTTPS/WSS para conexiones seguras
- Ver guía completa en web/README.md
=======
#### Inicio Rápido

```bash
# Activar entorno virtual e instalar dependencias
.venv\Scripts\Activate.ps1  # Windows
source .venv/bin/activate    # Linux/Mac
pip install -r requirements.txt

# Ejecutar el servidor web
uvicorn web.app:app --reload --host 0.0.0.0 --port 8000

# O usar el script proporcionado
python scripts/run_web.py
```

#### Acceso

- **API Principal**: `http://127.0.0.1:8000`
- **Dashboard en Tiempo Real**: `http://127.0.0.1:8000/static/dashboard.html`
- **Documentación API**: `http://127.0.0.1:8000/docs`
- **Interfaz Original**: `http://127.0.0.1:8000/static/index.html`

#### Dashboard en Tiempo Real (Nuevo)

El nuevo dashboard proporciona monitoreo en tiempo real de los agentes mediante WebSocket:

- **Métricas en vivo**: Agentes totales, activos, tareas pendientes y completadas
- **Tabla de agentes**: Estado actual, tareas asignadas, métricas de rendimiento
- **Control de agentes**: Botones para pausar, reanudar, detener y reiniciar agentes
- **Logs en vivo**: Stream de eventos y logs de los agentes en tiempo real
- **Actualizaciones automáticas**: La interfaz se actualiza automáticamente vía WebSocket

![Dashboard Screenshot](https://github.com/user-attachments/assets/7400abde-083e-41a2-b69a-e808ca1eff36)

#### API REST y WebSocket

**Endpoints principales:**

- `GET /health` - Health check del servicio
- `GET /metrics` - Métricas básicas del sistema
- `GET /api/agents` - Lista de agentes con estado en tiempo real
- `GET /api/agents/{agent_id}` - Detalle de un agente específico
- `POST /api/agents/{agent_id}/action` - Ejecutar acciones (pause, resume, stop, restart, prioritize)
- `WS /api/agents/ws` - WebSocket para actualizaciones en tiempo real

**Acciones disponibles:**
- `pause` - Pausar un agente en ejecución
- `resume` - Reanudar un agente pausado
- `stop` - Detener un agente
- `restart` - Reiniciar un agente
- `prioritize` - Establecer prioridad de un agente

**Documentación completa**: Ver [web/README.md](web/README.md) para ejemplos de uso, testing con curl/wscat, y guía de producción.

La interfaz utiliza FastAPI para el backend, WebSocket para comunicación en tiempo real, y una interfaz HTML/JS reactiva para el frontend.
>>>>>>> 536120ab

### Buenas prácticas adicionales

## 🤝 Cómo contribuir

¡Las contribuciones son bienvenidas! Este proyecto sigue un flujo de trabajo distribuido con desarrollo paralelo.

### Configuración inicial

1. **Clona el repositorio:**

   ```bash
   git clone https://github.com/tears-mysthrala/agents-orchestration-system.git
   cd agents-orchestration-system
   ```

2. **Configura el entorno:**

   ```bash
   python -m venv .venv
   .venv\Scripts\activate  # Windows
   pip install -r requirements.txt
   ```

3. **Verifica la instalación:**

   ```bash
   invoke --list  # Lista todas las tareas disponibles
   invoke run-parallel  # Prueba la ejecución paralela
   ```

### Flujo de desarrollo

1. **Crea una rama** para tu feature/bugfix:

   ```bash
   git checkout -b feature/nueva-funcionalidad
   ```

2. **Sigue el roadmap** documentado en `docs/roadmap.md`

3. **Ejecuta tests** antes de commitear:

   ```bash
   invoke test
   ```

4. **Commit con mensajes descriptivos** siguiendo conventional commits

5. **Push y crea un Pull Request** con descripción detallada

### Estructura del proyecto

- `agents/` - Implementaciones de agentes individuales
- `orchestration/` - Sistema de coordinación y workflows
- `config/` - Configuraciones centralizadas
- `docs/` - Documentación completa
- `tests/` - Suite de pruebas
- `scripts/` - Automatización y utilidades

### Reportar issues

Usa los [GitHub Issues](https://github.com/tears-mysthrala/agents-orchestration-system/issues) para:

- Reportar bugs
- Solicitar nuevas funcionalidades
- Preguntas sobre la arquitectura

### Licencia

Este proyecto está bajo la Licencia MIT - ver el archivo [LICENSE](LICENSE) para más detalles.

## 🏷️ Versionado

Este proyecto usa **versionado por fecha** (formato `YYYY.MM.DD`) para mejor mantenibilidad en desarrollo activo, en lugar del versionado semántico tradicional.

- **Última versión**: `2025.10.28`
- **Cambios principales**: Sistema de orquestación core con logging estructurado<|MERGE_RESOLUTION|>--- conflicted
+++ resolved
@@ -89,7 +89,6 @@
 
 El proyecto incluye un dashboard web en tiempo real para controlar y monitorizar los agentes de forma interactiva.
 
-<<<<<<< HEAD
 #### Características
 
 - **Monitoreo en Tiempo Real**: Actualizaciones vía WebSocket de estado de agentes
@@ -97,6 +96,7 @@
 - **API REST**: Endpoints completos para acceso programático
 - **Métricas**: Health checks y métricas compatibles con Prometheus
 - **Compatible**: Funciona en Windows 11 y Linux (Arch, Ubuntu, etc.)
+- **Seguridad**: Protección XSS mediante manipulación segura del DOM
 
 #### Inicio Rápido
 
@@ -115,21 +115,41 @@
 pip install uvloop
 ```
 
-**Acceder al Dashboard:**
-- Dashboard: http://127.0.0.1:8000/static/dashboard.html
-- API Docs: http://127.0.0.1:8000/docs
-- Métricas: http://127.0.0.1:8000/metrics
-
-#### Funcionalidades
-
-- Ver lista de agentes configurados en tiempo real
-- Controlar agentes: pausar, reanudar, detener, reiniciar
-- Priorizar agentes dinámicamente
-- Ver tareas completadas y pendientes
-- Logs de actividad en tiempo real
-- API REST completa para integración
-
-Para más detalles, ver [web/README.md](web/README.md).
+#### Acceso
+
+- **Dashboard en Tiempo Real**: `http://127.0.0.1:8000/static/dashboard.html`
+- **API Principal**: `http://127.0.0.1:8000`
+- **Documentación API**: `http://127.0.0.1:8000/docs`
+- **Health Check**: `http://127.0.0.1:8000/health`
+- **Métricas**: `http://127.0.0.1:8000/metrics`
+
+#### Dashboard en Tiempo Real
+
+El dashboard proporciona monitoreo en tiempo real de los agentes mediante WebSocket:
+
+- **Métricas en vivo**: Agentes totales, activos, tareas pendientes y completadas
+- **Tabla de agentes**: Estado actual, tareas asignadas, métricas de rendimiento
+- **Control de agentes**: Botones para pausar, reanudar, detener y reiniciar agentes
+- **Logs en vivo**: Stream de eventos y logs de los agentes en tiempo real
+- **Actualizaciones automáticas**: La interfaz se actualiza automáticamente vía WebSocket
+
+#### API REST y WebSocket
+
+**Endpoints principales:**
+
+- `GET /health` - Health check del servicio
+- `GET /metrics` - Métricas básicas del sistema (compatible con Prometheus)
+- `GET /api/agents` - Lista de agentes con estado en tiempo real
+- `GET /api/agents/{agent_id}` - Detalle de un agente específico
+- `POST /api/agents/{agent_id}/action` - Ejecutar acciones (pause, resume, stop, restart, prioritize)
+- `WS /api/agents/ws` - WebSocket para actualizaciones en tiempo real
+
+**Acciones disponibles:**
+- `pause` - Pausar un agente en ejecución
+- `resume` - Reanudar un agente pausado
+- `stop` - Detener un agente
+- `restart` - Reiniciar un agente (resetea contadores)
+- `prioritize` - Establecer prioridad de un agente
 
 #### Notas de Producción
 
@@ -138,64 +158,8 @@
 - Usar Redis Pub/Sub para broadcasting de eventos WebSocket
 - Añadir autenticación (JWT/OAuth2)
 - Configurar HTTPS/WSS para conexiones seguras
-- Ver guía completa en web/README.md
-=======
-#### Inicio Rápido
-
-```bash
-# Activar entorno virtual e instalar dependencias
-.venv\Scripts\Activate.ps1  # Windows
-source .venv/bin/activate    # Linux/Mac
-pip install -r requirements.txt
-
-# Ejecutar el servidor web
-uvicorn web.app:app --reload --host 0.0.0.0 --port 8000
-
-# O usar el script proporcionado
-python scripts/run_web.py
-```
-
-#### Acceso
-
-- **API Principal**: `http://127.0.0.1:8000`
-- **Dashboard en Tiempo Real**: `http://127.0.0.1:8000/static/dashboard.html`
-- **Documentación API**: `http://127.0.0.1:8000/docs`
-- **Interfaz Original**: `http://127.0.0.1:8000/static/index.html`
-
-#### Dashboard en Tiempo Real (Nuevo)
-
-El nuevo dashboard proporciona monitoreo en tiempo real de los agentes mediante WebSocket:
-
-- **Métricas en vivo**: Agentes totales, activos, tareas pendientes y completadas
-- **Tabla de agentes**: Estado actual, tareas asignadas, métricas de rendimiento
-- **Control de agentes**: Botones para pausar, reanudar, detener y reiniciar agentes
-- **Logs en vivo**: Stream de eventos y logs de los agentes en tiempo real
-- **Actualizaciones automáticas**: La interfaz se actualiza automáticamente vía WebSocket
-
-![Dashboard Screenshot](https://github.com/user-attachments/assets/7400abde-083e-41a2-b69a-e808ca1eff36)
-
-#### API REST y WebSocket
-
-**Endpoints principales:**
-
-- `GET /health` - Health check del servicio
-- `GET /metrics` - Métricas básicas del sistema
-- `GET /api/agents` - Lista de agentes con estado en tiempo real
-- `GET /api/agents/{agent_id}` - Detalle de un agente específico
-- `POST /api/agents/{agent_id}/action` - Ejecutar acciones (pause, resume, stop, restart, prioritize)
-- `WS /api/agents/ws` - WebSocket para actualizaciones en tiempo real
-
-**Acciones disponibles:**
-- `pause` - Pausar un agente en ejecución
-- `resume` - Reanudar un agente pausado
-- `stop` - Detener un agente
-- `restart` - Reiniciar un agente
-- `prioritize` - Establecer prioridad de un agente
 
 **Documentación completa**: Ver [web/README.md](web/README.md) para ejemplos de uso, testing con curl/wscat, y guía de producción.
-
-La interfaz utiliza FastAPI para el backend, WebSocket para comunicación en tiempo real, y una interfaz HTML/JS reactiva para el frontend.
->>>>>>> 536120ab
 
 ### Buenas prácticas adicionales
 
